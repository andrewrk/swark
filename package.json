--- conflicted
+++ resolved
@@ -1,12 +1,6 @@
 {
     "name":         "coffee-script",
-<<<<<<< HEAD
     "lib":          "lib/coffee_script/narwhal",
-    "preload":      ["narwhal"],
-=======
-    "lib":          "lib/coffee_script",
-    "preload":      ["loader"],
->>>>>>> 6a59c5c9
     "description":  "Unfancy JavaScript",
     "keywords":     ["javascript", "language"],
     "author":       "Jeremy Ashkenas",
