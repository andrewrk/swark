--- conflicted
+++ resolved
@@ -41,13 +41,9 @@
 
 puts obj?.prop is "hello"
 
-<<<<<<< HEAD
-puts obj?.prop?.non?.existent?.property is undefined
-=======
 print obj.prop?.length is 5
 
 print obj?.prop?.non?.existent?.property is undefined
->>>>>>> c5c841f2
 
 
 # Soaks and caches method calls as well.
