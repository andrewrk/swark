--- conflicted
+++ resolved
@@ -1,22 +1,9 @@
-<<<<<<< HEAD
-{indexOf, starts, ends, compact, count, merge, extend, flatten, del, last} = CoffeeScript.helpers
-=======
 {starts, ends, compact, count, merge, extend, flatten, del, last} = CoffeeScript.helpers
->>>>>>> 2c84f3ed
 
 array  = [0..4]
 string = array.join ''
 object = {}
 
-<<<<<<< HEAD
-# Test `indexOf`
-eq 0, indexOf array, 0
-eq 2, indexOf array, 2
-eq 4, indexOf array, 4
-eq(-1, indexOf array, 6)
-
-=======
->>>>>>> 2c84f3ed
 # Test `starts`
 ok starts string, '012'
 ok starts string, '34', 3
